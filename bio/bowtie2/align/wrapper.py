__author__ = "Johannes Köster, Jorge Langa"
__copyright__ = "Copyright 2024, Johannes Köster, Jorge Langa"
__email__ = "koester@jimmy.harvard.edu"
__license__ = "MIT"


import tempfile
from os import path

from snakemake.shell import shell
from snakemake_wrapper_utils.java import get_java_opts
from snakemake_wrapper_utils.samtools import get_samtools_opts


# input.sample
SAMPLE = snakemake.input.sample

N_SAMPLE = len(SAMPLE)

<<<<<<< HEAD
if not isinstance(SAMPLE, str) and N_SAMPLE not in {1, 2, }:
    raise ValueError("input must have 1 (single-end) or 2 (paired-end) elements")
=======
bowtie2_threads = snakemake.threads
if bowtie2_threads < 2:
    raise ValueError("This wrapper requires at least 2 threads")
samtools_threads = snakemake.threads - 1
>>>>>>> eac0db44

# input.idx
REQUIRED_IDX = {".1.bt2", ".2.bt2", ".3.bt2", ".4.bt2", ".rev.1.bt2", ".rev.2.bt2"}

index = path.commonprefix(snakemake.input.idx)[:-1]

if len(index) == 0:
    raise ValueError("Could not determine common prefix of inputs.idx files.")

index_extensions = [idx[len(index) :] for idx in snakemake.input.idx]
missing_idx = REQUIRED_IDX - set(index_extensions)
if len(missing_idx) > 0:
    raise ValueError(
        f"Missing required indices: {missing_idx} declarad as input.idx.\n"
        f"Identified reference file is {index} with extensions {index_extensions}"
    )


# input.ref
REF = snakemake.input.get("ref", None)

# input.ref_fai
REF_FAI = snakemake.input.get("ref_fai", None)


# output
BAM = str(snakemake.output[0])
metrics = snakemake.output.get("metrics", None)
unaligned = snakemake.output.get("unaligned", None)
unpaired = snakemake.output.get("unpaired", None)
unconcordant = snakemake.output.get("unconcordant", None)
concordant = snakemake.output.get("concordant", None)


# log
LOG = snakemake.log_fmt_shell(stdout=False, stderr=True)

# threads
bowtie2_threads = snakemake.threads
sort_threads = snakemake.threads - 1




# params
extra = snakemake.params.get("extra", "")
interleaved = snakemake.params.get("interleaved", False)
sort_program = snakemake.params.get("sort_program", "none")
sort_order = snakemake.params.get("sort_order", "coordinate")
sort_extra = snakemake.params.get("sort_extra", "")
samtools_opts = get_samtools_opts(
    snakemake, parse_threads=False, param_name="sort_extra"
)
java_opts = get_java_opts(snakemake)

if not isinstance(interleaved, bool):
    raise ValueError("params.interleaved must be a boolean")

if sort_order not in {"coordinate", "queryname"}:
    raise ValueError(
        f"Unexpected value for sort_order ({sort_order})"
        "Valid values are 'coordinate' or 'queryname'"
    )

if sort_program not in {"none", "samtools", "picard"}:
    raise ValueError(
        f"Unexpected value for sort_program ({sort_program})"
        "Valid values are 'none', 'samtools' or 'picard'"
    )



# shell

# shell.sample
def get_extension(filename: str) -> str:
    """
    Return file format since Bowtie2 reads files that
    could be gzip'ed (extension: .gz) or bzip2'ed (extension: .bz2).
    """
    if filename.endswith((".gz", ".bz2")):
        return filename.split(".")[-2].lower()
    return filename.split(".")[-1].lower()


CMD_INPUT = ""
if N_SAMPLE == 1:
    if get_extension(SAMPLE[0]) in ("bam", "sam"):
        CMD_INPUT = f"-b {SAMPLE}"
    else:
        if interleaved:
            CMD_INPUT = f"--interleaved {SAMPLE}"
        else:
            CMD_INPUT = f"-U {SAMPLE}"
else:
    CMD_INPUT = f"-1 {SAMPLE[0]} -2 {SAMPLE[1]}"


if all(get_extension(sample) in ("fastq", "fq") for sample in SAMPLE):
    extra += " -q "
elif all(get_extension(sample) == "tab5" for sample in SAMPLE):
    extra += " --tab5 "
elif all(get_extension(sample) == "tab6" for sample in SAMPLE):
    extra += " --tab6 "
elif all(
    get_extension(sample) in ("fa", "mfa", "fasta") for sample in SAMPLE
):
    extra += " -f "


# shell.threads
if sort_program != "none" and bowtie2_threads <= 1:
    raise ValueError(
        "Not enough threads requested. This wrapper requires at least two threads: "
        "one for bowtie2 and one for samtools/picard."
    )


# shell.sort

# Determine which pipe command to use for converting to bam or sorting.
match sort_program:
    case "none":
        # Correctly assign number of threads according to user request
        if sort_threads >= 1:
            samtools_opts += f" --threads {sort_threads} "
        if BAM.lower().endswith(("bam", "cram")):
            # Simply convert to bam using samtools view.
            PIPE_CMD = f" | samtools view {samtools_opts} > {BAM} "
        else:
            # Do not perform any sort nor compression, output raw sam
            PIPE_CMD = " > {BAM} "
    case "samtools":
        # Correctly assign number of threads according to user request
        if sort_threads >= 1:
            samtools_opts += f" --threads {sort_threads} "
        # Add name flag if needed.
        if sort_order == "queryname":
            sort_extra += " -n"
        # Sort alignments using samtools sort.
        PIPE_CMD = " | samtools sort {samtools_opts} {sort_extra} -T {tmpdir} > {BAM}"
    case "picard":
        PIPE_CMD = (
            " | picard SortSam {java_opts} {sort_extra} "
            "--INPUT /dev/stdin "
            "--TMP_DIR {tmpdir} "
            "--SORT_ORDER {sort_order} "
            "--OUTPUT {BAM} "
        )


if metrics:
    extra += f" --met-file {metrics} "
if unaligned:
    extra += f" --un {unaligned} "
if unpaired:
    extra += f" --al {unpaired} "
if unconcordant:
    extra += f" --un-conc {unconcordant} "
if concordant:
    extra += f" --al-conc {concordant} "


index = path.commonprefix(snakemake.input.idx).rstrip(".")


with tempfile.TemporaryDirectory() as tmpdir:
    shell(
        "( bowtie2"
        " --threads {bowtie2_threads}"
        " {CMD_INPUT} "
        " -x {index}"
        " {extra}"
        " " + PIPE_CMD + ") {LOG}"
    )<|MERGE_RESOLUTION|>--- conflicted
+++ resolved
@@ -11,21 +11,24 @@
 from snakemake_wrapper_utils.java import get_java_opts
 from snakemake_wrapper_utils.samtools import get_samtools_opts
 
+# helpers
+def get_extension(filename: str) -> str:
+    """
+    Return file format since Bowtie2 reads files that
+    could be gzip'ed (extension: .gz) or bzip2'ed (extension: .bz2).
+    """
+    if filename.endswith((".gz", ".bz2")):
+        return filename.split(".")[-2].lower()
+    return filename.split(".")[-1].lower()
+
 
 # input.sample
 SAMPLE = snakemake.input.sample
 
 N_SAMPLE = len(SAMPLE)
 
-<<<<<<< HEAD
 if not isinstance(SAMPLE, str) and N_SAMPLE not in {1, 2, }:
     raise ValueError("input must have 1 (single-end) or 2 (paired-end) elements")
-=======
-bowtie2_threads = snakemake.threads
-if bowtie2_threads < 2:
-    raise ValueError("This wrapper requires at least 2 threads")
-samtools_threads = snakemake.threads - 1
->>>>>>> eac0db44
 
 # input.idx
 REQUIRED_IDX = {".1.bt2", ".2.bt2", ".3.bt2", ".4.bt2", ".rev.1.bt2", ".rev.2.bt2"}
@@ -58,6 +61,8 @@
 unpaired = snakemake.output.get("unpaired", None)
 unconcordant = snakemake.output.get("unconcordant", None)
 concordant = snakemake.output.get("concordant", None)
+
+bam_extension = get_extension(BAM)
 
 
 # log
@@ -101,14 +106,14 @@
 # shell
 
 # shell.sample
-def get_extension(filename: str) -> str:
-    """
-    Return file format since Bowtie2 reads files that
-    could be gzip'ed (extension: .gz) or bzip2'ed (extension: .bz2).
-    """
-    if filename.endswith((".gz", ".bz2")):
-        return filename.split(".")[-2].lower()
-    return filename.split(".")[-1].lower()
+
+
+if bam_extension == "cram":
+    if REF is None or REF_FAI is None:
+        raise ValueError(
+            "Reference file and index are required for CRAM output."
+            "Please specify them as input.ref and input.ref_fai."
+        )
 
 
 CMD_INPUT = ""
