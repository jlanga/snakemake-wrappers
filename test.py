--- conflicted
+++ resolved
@@ -526,11 +526,9 @@
 def test_strelka_somatic():
     run("bio/strelka/somatic", ["snakemake", "a_vcf", "--use-conda", "-F", "-j 2"])
 
-<<<<<<< HEAD
-def test_varscan_somatic():
-    run("bio/varscan/somatic", ["snakemake", "vcf/a.snp", "--use-conda", "-F"])
-=======
 def test_varscan_mpileup2indel():
     run("bio/varscan/mpileup2indel",
         ["snakemake", "vcf/a.vcf", "--use-conda", "-F"])
->>>>>>> 87e57669
+
+def test_varscan_somatic():
+    run("bio/varscan/somatic", ["snakemake", "vcf/a.snp", "--use-conda", "-F"])